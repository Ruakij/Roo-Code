--- conflicted
+++ resolved
@@ -15,85 +15,6 @@
 	"requestyApiKey",
 ] as const
 
-<<<<<<< HEAD
-export type GlobalStateKey =
-	| "apiProvider"
-	| "apiModelId"
-	| "glamaModelId"
-	| "glamaModelInfo"
-	| "awsRegion"
-	| "awsUseCrossRegionInference"
-	| "awsProfile"
-	| "awsUseProfile"
-	| "vertexKeyFile"
-	| "vertexJsonCredentials"
-	| "vertexProjectId"
-	| "vertexRegion"
-	| "lastShownAnnouncementId"
-	| "customInstructions"
-	| "alwaysAllowReadOnly"
-	| "alwaysAllowWrite"
-	| "alwaysAllowExecute"
-	| "alwaysAllowBrowser"
-	| "alwaysAllowMcp"
-	| "alwaysAllowModeSwitch"
-	| "taskHistory"
-	| "openAiBaseUrl"
-	| "openAiModelId"
-	| "openAiCustomModelInfo"
-	| "openAiUseAzure"
-	| "ollamaModelId"
-	| "ollamaBaseUrl"
-	| "lmStudioModelId"
-	| "lmStudioBaseUrl"
-	| "lmStudioDraftModelId"
-	| "lmStudioSpeculativeDecodingEnabled"
-	| "anthropicBaseUrl"
-	| "azureApiVersion"
-	| "openAiStreamingEnabled"
-	| "openRouterModelId"
-	| "openRouterModelInfo"
-	| "openRouterBaseUrl"
-	| "openRouterUseMiddleOutTransform"
-	| "allowedCommands"
-	| "soundEnabled"
-	| "soundVolume"
-	| "diffEnabled"
-	| "enableCheckpoints"
-	| "checkpointStorage"
-	| "browserViewportSize"
-	| "screenshotQuality"
-	| "fuzzyMatchThreshold"
-	| "preferredLanguage" // Language setting for Cline's communication
-	| "writeDelayMs"
-	| "terminalOutputLineLimit"
-	| "mcpEnabled"
-	| "enableMcpServerCreation"
-	| "alwaysApproveResubmit"
-	| "requestDelaySeconds"
-	| "rateLimitSeconds"
-	| "currentApiConfigName"
-	| "listApiConfigMeta"
-	| "vsCodeLmModelSelector"
-	| "mode"
-	| "modeApiConfigs"
-	| "customModePrompts"
-	| "customSupportPrompts"
-	| "enhancementApiConfigId"
-	| "experiments" // Map of experiment IDs to their enabled state
-	| "autoApprovalEnabled"
-	| "customModes" // Array of custom modes
-	| "unboundModelId"
-	| "requestyModelId"
-	| "requestyModelInfo"
-	| "unboundModelInfo"
-	| "modelTemperature"
-	| "modelMaxTokens"
-	| "anthropicThinking" // TODO: Rename to `modelMaxThinkingTokens`.
-	| "mistralCodestralUrl"
-	| "maxOpenTabsContext"
-	| "browserToolEnabled" // Setting to enable/disable the browser tool
-=======
 // Derive the type from the array - creates a union of string literals
 export type SecretKey = (typeof SECRET_KEYS)[number]
 
@@ -107,6 +28,8 @@
 	"awsUseCrossRegionInference",
 	"awsProfile",
 	"awsUseProfile",
+	"vertexKeyFile",
+	"vertexJsonCredentials",
 	"vertexProjectId",
 	"vertexRegion",
 	"lastShownAnnouncementId",
@@ -176,5 +99,4 @@
 ] as const
 
 // Derive the type from the array - creates a union of string literals
-export type GlobalStateKey = (typeof GLOBAL_STATE_KEYS)[number]
->>>>>>> d2c20297
+export type GlobalStateKey = (typeof GLOBAL_STATE_KEYS)[number]